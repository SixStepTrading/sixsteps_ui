--- conflicted
+++ resolved
@@ -250,12 +250,6 @@
 
 export interface Entity {
   id: string;
-<<<<<<< HEAD
-<<<<<<< Updated upstream
-  entityType: 'PHARMA' | 'LANDLORD' | 'TENANT' | 'ADMIN' | 'PHARMACY' | 'SUPPLIER';
-=======
-=======
->>>>>>> 9120cf64
   entityType:
     | "PHARMA"
     | "LANDLORD"
@@ -265,10 +259,6 @@
     | "SUPPLIER"
     | "company"
     | "MANAGER";
-<<<<<<< HEAD
->>>>>>> Stashed changes
-=======
->>>>>>> 9120cf64
   entityName: string;
   country?: string;
   notes?: string;
@@ -292,21 +282,11 @@
   entityName: string;
   country: string;
   notes?: string;
-<<<<<<< HEAD
-<<<<<<< Updated upstream
-  status: 'ACTIVE' | 'INACTIVE';
-=======
-=======
->>>>>>> 9120cf64
   status: "ACTIVE" | "INACTIVE";
   address?: string;
   vatNumber?: string;
   email?: string;
   phone?: string;
-<<<<<<< HEAD
->>>>>>> Stashed changes
-=======
->>>>>>> 9120cf64
 }
 
 export interface CreateUserData {
@@ -483,13 +463,6 @@
   entityData: CreateEntityData
 ): Promise<Entity> => {
   try {
-<<<<<<< HEAD
-<<<<<<< Updated upstream
-    console.log('Creating entity with data:', entityData);
-    const response = await sixstepClient.post('/entities/create', entityData);
-    console.log('Raw Create Entity API response:', response.data);
-    
-=======
     console.log("Creating entity with data:", entityData);
     
     // Map frontend data to backend format
@@ -503,29 +476,10 @@
       phone: entityData.phone || ""
     };
     
-=======
-    console.log("Creating entity with data:", entityData);
-    
-    // Map frontend data to backend format
-    const backendPayload = {
-      entityName: entityData.entityName,
-      entityType: "company", // Backend expects "company" instead of specific types
-      country: entityData.country,
-      address: entityData.address || "",
-      vatNumber: entityData.vatNumber || "",
-      email: entityData.email || "",
-      phone: entityData.phone || ""
-    };
-    
->>>>>>> 9120cf64
     console.log("Mapped payload for backend:", backendPayload);
     const response = await sixstepClient.post("/entities/create", backendPayload);
     console.log("Raw Create Entity API response:", response.data);
 
-<<<<<<< HEAD
->>>>>>> Stashed changes
-=======
->>>>>>> 9120cf64
     // Handle different response structures
     if (response.data) {
       // If response has entity wrapped (like other APIs)
@@ -1362,403 +1316,4 @@
     console.error("❌ Error getting active uploads:", error);
     throw error;
   }
-<<<<<<< HEAD
-<<<<<<< Updated upstream
-}; 
-=======
-};
-
-// ===== UPLOAD ENDPOINTS =====
-
-// Interface for column mapping
-export interface ColumnMapping {
-  [key: string]: string; // column header -> field name
-}
-
-// Interface for upload validation response
-export interface UploadValidationResponse {
-  success: boolean;
-  message: string;
-  detectedColumns: string[];
-  suggestedMappings?: ColumnMapping;
-  previewData?: any[];
-}
-
-// Interface for upload response
-export interface UploadResponse {
-  success: boolean;
-  message: string;
-  processedRows?: number;
-  errors?: string[];
-  uploadId?: string; // Upload ID for progress tracking
-  error?: boolean; // For error responses
-  reason?: string; // Error reason
-  upload_id?: string; // Alternative uploadId format
-  id?: string; // Alternative ID format
-}
-
-// Interface for upload progress response
-export interface UploadProgressResponse {
-  uploadId: string;
-  status: "pending" | "processing" | "completed" | "failed";
-  progress: number; // 0-100
-  currentStep: string;
-  totalSteps: number;
-  currentStepIndex: number;
-  processedRows?: number;
-  totalRows?: number;
-  errors?: string[];
-  message: string;
-  estimatedTimeRemaining?: number; // in seconds
-}
-
-// Interface for active upload
-export interface ActiveUpload {
-  uploadId: string;
-  status: "pending" | "processing" | "completed" | "failed";
-  progress: number;
-  totalRows: number;
-  processedRows: number;
-  created: number;
-  updated: number;
-  skipped: number;
-  errors: string[];
-  message: string;
-  startTime: number;
-  estimatedTimeRemaining: number;
-}
-
-// Interface for active uploads response
-export interface ActiveUploadsResponse {
-  message: string;
-  error: boolean;
-  uploads: ActiveUpload[];
-}
-
-// Upload Products CSV (Admin only) - for updating general product database
-export const uploadProductsCSV = async (
-  file: File,
-  columnMapping: ColumnMapping
-): Promise<UploadResponse> => {
-  try {
-    console.log("🚀 Starting products file upload...", {
-      fileName: file.name,
-      mapping: columnMapping,
-    });
-
-    const formData = new FormData();
-    formData.append("csvFile", file);
-    // formData.append("columnMapping", JSON.stringify(columnMapping));
-
-    const response = await sixstepClient.post("/upload/products", formData, {
-      headers: {
-        "Content-Type": "multipart/form-data",
-      },
-    });
-
-    console.log("✅ Products file uploaded successfully:", response.data);
-    console.log("🔍 Raw API Response Details:", {
-      status: response.status,
-      statusText: response.statusText,
-      data: response.data,
-      dataType: typeof response.data,
-      dataKeys: Object.keys(response.data || {}),
-      hasUploadId: !!(response.data && response.data.uploadId),
-      uploadId: response.data?.uploadId,
-      success: response.data?.success,
-      error: response.data?.error,
-    });
-
-    // Check if server returned an error even with 200 status
-    if (response.data?.error || response.data?.success === false) {
-      console.error(
-        "❌ Server returned error in response body:",
-        response.data
-      );
-      throw new Error(
-        response.data?.message ||
-          response.data?.reason ||
-          "Server returned error"
-      );
-    }
-
-    return response.data;
-  } catch (error) {
-    console.error("❌ Error uploading products:", error);
-    throw error;
-  }
-};
-
-// Upload Supplies CSV (Supplier) - for updating own stock levels
-export const uploadSuppliesCSV = async (
-  file: File,
-  columnMapping: ColumnMapping
-): Promise<UploadResponse> => {
-  try {
-    console.log("🚀 Starting supplies CSV upload...", {
-      fileName: file.name,
-      mapping: columnMapping,
-    });
-
-    const formData = new FormData();
-    formData.append("csvFile", file);
-    // formData.append("columnMapping", JSON.stringify(columnMapping));
-
-    const response = await sixstepClient.post("/upload/supplies", formData, {
-      headers: {
-        "Content-Type": "multipart/form-data",
-      },
-    });
-
-    console.log("✅ Supplies uploaded successfully:", response.data);
-    return response.data;
-  } catch (error) {
-    console.error("❌ Error uploading supplies:", error);
-    throw error;
-  }
-};
-
-// Upload Supplies CSV (Admin) - for updating specific supplier's stock levels
-export const uploadSuppliesAdminCSV = async (
-  file: File,
-  columnMapping: ColumnMapping,
-  supplierId: string
-): Promise<UploadResponse> => {
-  try {
-    console.log("🚀 Starting admin supplies file upload...", {
-      fileName: file.name,
-      fileSize: file.size,
-      fileType: file.type,
-      mapping: columnMapping,
-      entityId: supplierId,
-    });
-
-    const formData = new FormData();
-    formData.append("csvFile", file);
-    // formData.append("columnMapping", JSON.stringify(columnMapping));
-    formData.append("entityId", supplierId);
-
-    console.log("📤 FormData prepared:", {
-      fileAppended: formData.has("csvFile"),
-      mappingAppended: false, // Column mapping disabled - file should have correct headers
-      entityAppended: formData.has("entityId"),
-    });
-
-    console.log("🌐 Making API request to: POST /upload/supplies/admin");
-    console.log(
-      "📡 Request headers will include: Content-Type: multipart/form-data"
-    );
-
-    const response = await sixstepClient.post(
-      "/upload/supplies/admin",
-      formData,
-      {
-        headers: {
-          "Content-Type": "multipart/form-data",
-        },
-      }
-    );
-
-    console.log("✅ Admin supplies uploaded successfully!");
-    console.log("📊 API Response status:", response.status);
-    console.log("📊 API Response data:", response.data);
-    console.log("📊 API Response headers:", response.headers);
-
-    return response.data;
-  } catch (error: any) {
-    console.error("❌ Error uploading admin supplies:", error);
-
-    if (error.response) {
-      console.error("📍 API Error Details:");
-      console.error("  Status:", error.response.status);
-      console.error("  Status Text:", error.response.statusText);
-      console.error("  Data:", error.response.data);
-      console.error("  Headers:", error.response.headers);
-    } else if (error.request) {
-      console.error("📍 Network Error - No response received:");
-      console.error("  Request:", error.request);
-    } else {
-      console.error("📍 Request Setup Error:", error.message);
-    }
-
-    throw error;
-  }
-};
-
-// Validate CSV/Excel file and get column headers (reads only first row for performance)
-export const validateCSVHeaders = async (
-  file: File
-): Promise<UploadValidationResponse> => {
-  return new Promise((resolve, reject) => {
-    const isExcelFile = file.name.match(/\.(xlsx?|xls)$/i);
-    const reader = new FileReader();
-
-    reader.onload = (e) => {
-      try {
-        console.log("📋 Validating file headers for:", file.name);
-        let headers: string[] = [];
-
-        if (isExcelFile) {
-          // Handle Excel files using XLSX library
-          console.log("📊 Processing Excel file...");
-          const data = e.target?.result as ArrayBuffer;
-          const workbook = XLSX.read(data, { type: "array" });
-
-          // Get first worksheet
-          const firstSheet = workbook.Sheets[workbook.SheetNames[0]];
-          const jsonData = XLSX.utils.sheet_to_json(firstSheet, { header: 1 });
-
-          // Extract headers from first row
-          headers = (jsonData[0] as string[]) || [];
-          console.log("📊 Excel headers detected:", headers);
-        } else {
-          // Handle CSV files as text
-          console.log("📊 Processing CSV file...");
-          const content = e.target?.result as string;
-
-          // Get only first line for performance (as requested)
-          const firstLine = content.split("\n")[0];
-
-          // Try different separators (comma, semicolon)
-          let separator = ",";
-          if (
-            firstLine.includes(";") &&
-            firstLine.split(";").length > firstLine.split(",").length
-          ) {
-            separator = ";";
-            console.log("📊 Detected semicolon separator");
-          } else {
-            console.log("📊 Using comma separator");
-          }
-
-          headers = firstLine
-            .split(separator)
-            .map((h) => h.trim().replace(/['"]/g, ""));
-          console.log("📊 CSV headers detected:", headers);
-        }
-
-        // Suggest mappings based on common column patterns
-        const suggestedMappings: ColumnMapping = {};
-        headers.forEach((header) => {
-          const lowerHeader = header.toLowerCase();
-
-          // Common product field mappings (English and Italian) - Updated for separate SKU/EAN
-          if (
-            lowerHeader === "name" ||
-            lowerHeader.includes("nome") ||
-            lowerHeader.includes("descrizione")
-          ) {
-            suggestedMappings[header] = "name";
-          } else if (
-            lowerHeader === "sku" ||
-            lowerHeader.includes("code") ||
-            lowerHeader.includes("codice")
-          ) {
-            suggestedMappings[header] = "sku";
-          } else if (lowerHeader.includes("minsan")) {
-            suggestedMappings[header] = "minsan";
-          } else if (lowerHeader === "ean") {
-            suggestedMappings[header] = "ean";
-          } else if (
-            lowerHeader === "price" ||
-            lowerHeader.includes("prezzo")
-          ) {
-            suggestedMappings[header] = "price";
-          } else if (
-            lowerHeader.includes("stock") ||
-            lowerHeader.includes("giacenza") ||
-            lowerHeader.includes("quantit")
-          ) {
-            suggestedMappings[header] = "quantity"; // Changed from 'stock' to 'quantity' for backend API
-          } else if (
-            lowerHeader.includes("manufacturer") ||
-            lowerHeader.includes("produttore") ||
-            lowerHeader.includes("ditta")
-          ) {
-            suggestedMappings[header] = "manufacturer";
-          } else if (lowerHeader === "vat" || lowerHeader.includes("iva")) {
-            suggestedMappings[header] = "vat";
-          } else if (
-            lowerHeader.includes("currency") ||
-            lowerHeader.includes("valuta") ||
-            lowerHeader.includes("moneta")
-          ) {
-            suggestedMappings[header] = "currency";
-          } else if (
-            lowerHeader.includes("unit") ||
-            lowerHeader.includes("unità") ||
-            lowerHeader.includes("misura") ||
-            lowerHeader.includes("um")
-          ) {
-            suggestedMappings[header] = "unit";
-          } else if (
-            lowerHeader.includes("supplier") ||
-            lowerHeader.includes("fornitore")
-          ) {
-            suggestedMappings[header] = "supplier";
-          }
-        });
-
-        console.log("🎯 Suggested mappings:", suggestedMappings);
-
-        resolve({
-          success: true,
-          message: "File headers detected successfully",
-          detectedColumns: headers,
-          suggestedMappings,
-        });
-      } catch (error) {
-        console.error("❌ Error parsing file:", error);
-        reject(new Error(`Error parsing file: ${error}`));
-      }
-    };
-
-    reader.onerror = () => {
-      console.error("❌ Error reading file");
-      reject(new Error("Error reading file"));
-    };
-
-    // Use appropriate reader method based on file type
-    if (isExcelFile) {
-      reader.readAsArrayBuffer(file);
-    } else {
-      reader.readAsText(file);
-    }
-  });
-};
-
-// Get upload progress by upload ID
-export const getUploadProgress = async (
-  uploadId: string
-): Promise<UploadProgressResponse> => {
-  try {
-    console.log(`📊 Getting upload progress for ID: ${uploadId}`);
-
-    const response = await sixstepClient.post("/upload/progress", {
-      uploadId,
-    });
-
-    console.log("✅ Upload progress response:", response.data);
-    return response.data;
-  } catch (error) {
-    console.error("❌ Error getting upload progress:", error);
-    throw error;
-  }
-};
-
-// Get active uploads
-export const getActiveUploads = async (): Promise<ActiveUploadsResponse> => {
-  try {
-    console.log("🔄 Getting active uploads...");
-    const response = await sixstepClient.post("/upload/active");
-    console.log("✅ Active uploads retrieved:", response.data);
-    return response.data;
-  } catch (error) {
-    console.error("❌ Error getting active uploads:", error);
-    throw error;
-  }
-};
->>>>>>> Stashed changes
-=======
-};
->>>>>>> 9120cf64
+};