/// <reference path="../../../types/xlsx.d.ts" />
import React, { useState, useRef } from 'react';
import {
  Dialog,
  DialogActions,
  DialogContent,
  DialogTitle,
  Button,
  IconButton,
  Typography,
  Box,
  Paper,
  Chip,
  Divider,
  Table,
  TableBody,
  TableCell,
  TableContainer,
  TableHead,
  TableRow,
  Stepper,
  Step,
  StepLabel
} from '@mui/material';
import { 
  Close as CloseIcon, 
  CloudUpload as CloudUploadIcon,
  FileCopy as FileCopyIcon,
  Download as DownloadIcon,
  Delete as DeleteIcon,
  Settings as SettingsIcon,
  Visibility as VisibilityIcon
} from '@mui/icons-material';
import * as XLSX from 'xlsx';
<<<<<<< HEAD
<<<<<<< Updated upstream
=======
import { uploadProductsCSV, ColumnMapping } from '../../../utils/api';
import { useUploadProgress } from '../../../hooks/useUploadProgress';
import UploadProgressBar from '../../common/atoms/UploadProgressBar';
>>>>>>> Stashed changes
=======
import { uploadProductsCSV, ColumnMapping } from '../../../utils/api';
import { useUploadProgress } from '../../../hooks/useUploadProgress';
import UploadProgressBar from '../../common/atoms/UploadProgressBar';
>>>>>>> 9120cf64

export interface ProductFormData {
  productCode: string; // Keep for backward compatibility 
  sku: string;
  ean: string;
  minsan: string;
  name: string; // API field name
  productName: string; // UI field name (backward compatibility)
  price: number; // API field name  
  publicPrice: number; // UI field name (backward compatibility)
  stock: number; // API field name
  stockQuantity: number; // UI field name (backward compatibility)
  stockPrice: number;
  manufacturer: string;
  vat: number;
}

interface AddProductModalProps {
  open: boolean;
  onClose: () => void;
  onAddProduct: (productData: ProductFormData) => void;
  onAddMultipleProducts?: (productsData: ProductFormData[]) => void;
}

// Interface for file preview data
interface FilePreviewData {
  headers: string[];
  rows: string[][];
  rawData: any[];
}

// Type for mapping headers to product fields
type ProductField = keyof ProductFormData;

const AddProductModal: React.FC<AddProductModalProps> = ({
  open,
  onClose,
  onAddProduct,
  onAddMultipleProducts
}) => {
  const initialFormData: ProductFormData = {
    productCode: '', // Keep for backward compatibility
    sku: '',
    ean: '',
    minsan: '',
    name: '', // API field name
    productName: '', // UI field name (backward compatibility)
    price: 0, // API field name
    publicPrice: 0, // UI field name (backward compatibility)
    stock: 0, // API field name
    stockQuantity: 0, // UI field name (backward compatibility)
    stockPrice: 0,
    manufacturer: '',
    vat: 10
  };

  // State variables
  const [selectedFile, setSelectedFile] = useState<File | null>(null);
  const [isDragging, setIsDragging] = useState(false);
  const [filePreview, setFilePreview] = useState<FilePreviewData | null>(null);
  const [fileError, setFileError] = useState<string | null>(null);
  const [mappedFields, setMappedFields] = useState<Record<string, ProductField | ''>>({});
  const [isProcessing, setIsProcessing] = useState(false);
  const [processedProducts, setProcessedProducts] = useState<ProductFormData[]>([]);
  const [activeStep, setActiveStep] = useState(0);
<<<<<<< HEAD
  
  // Stepper configuration
  const steps = ['Upload Files', 'Map Columns', 'Preview & Import'];
  
  // Step navigation handlers
  const handleNext = () => {
    if (activeStep === 0 && selectedFile) {
      setActiveStep(1);
    } else if (activeStep === 1 && Object.keys(mappedFields).length > 0) {
      setActiveStep(2);
    }
  };
  
  const handleBack = () => {
    setActiveStep(activeStep - 1);
  };
  
  const canProceed = () => {
    if (activeStep === 0) return selectedFile !== null;
    if (activeStep === 1) return Object.keys(mappedFields).filter(key => mappedFields[key]).length > 0;
    return true;
  };
  
  // References
  const fileInputRef = useRef<HTMLInputElement>(null);

<<<<<<< Updated upstream
  // Handle tab changes
  const handleTabChange = (event: React.SyntheticEvent, newValue: number) => {
    setActiveTab(newValue);
  };

  // Single product form handlers
  const handleChange = (field: keyof ProductFormData) => (event: React.ChangeEvent<HTMLInputElement>) => {
    const value = field === 'productCode' || field === 'productName' || field === 'manufacturer'
      ? event.target.value 
      : parseFloat(event.target.value);
    
    setFormData(prev => ({
      ...prev,
      [field]: value
    }));

    // Clear error when field is changed
    if (errors[field]) {
      setErrors(prev => ({
        ...prev,
        [field]: undefined
      }));
=======
  
  // Stepper configuration
  const steps = ['Upload Files', 'Map Columns', 'Preview & Import'];
  
  // Step navigation handlers
  const handleNext = () => {
    if (activeStep === 0 && selectedFile) {
      setActiveStep(1);
    } else if (activeStep === 1 && Object.keys(mappedFields).length > 0) {
      setActiveStep(2);
>>>>>>> 9120cf64
    }
  };
  
  const handleBack = () => {
    setActiveStep(activeStep - 1);
  };
  
  const canProceed = () => {
    if (activeStep === 0) return selectedFile !== null;
    if (activeStep === 1) return Object.keys(mappedFields).filter(key => mappedFields[key]).length > 0;
    return true;
  };
  
  // References
  const fileInputRef = useRef<HTMLInputElement>(null);

  // Upload progress tracking for bulk import (optional)
  const uploadProgress = useUploadProgress({
    onComplete: (result) => {
      console.log('📊 Bulk import completed via progress tracking:', result);
      setIsProcessing(false);
      
      // Reset form and close
      handleCancel();
    },
    onError: (error) => {
      console.error('📊 Bulk import progress error:', error);
      setIsProcessing(false);
      setFileError(error.message);
    }
<<<<<<< HEAD
  };
=======
  // Upload progress tracking for bulk import (optional)
  const uploadProgress = useUploadProgress({
    onComplete: (result) => {
      console.log('📊 Bulk import completed via progress tracking:', result);
      setIsProcessing(false);
      
      // Reset form and close
      handleCancel();
    },
    onError: (error) => {
      console.error('📊 Bulk import progress error:', error);
      setIsProcessing(false);
      setFileError(error.message);
    }
  });
>>>>>>> Stashed changes
=======
  });
>>>>>>> 9120cf64

  // File upload handlers
  const handleDragEnter = (e: React.DragEvent<HTMLDivElement>) => {
    e.preventDefault();
    e.stopPropagation();
    setIsDragging(true);
  };

  const handleDragLeave = (e: React.DragEvent<HTMLDivElement>) => {
    e.preventDefault();
    e.stopPropagation();
    setIsDragging(false);
  };

  const handleDragOver = (e: React.DragEvent<HTMLDivElement>) => {
    e.preventDefault();
    e.stopPropagation();
  };

  const handleDrop = (e: React.DragEvent<HTMLDivElement>) => {
    e.preventDefault();
    e.stopPropagation();
    setIsDragging(false);
    
    const files = e.dataTransfer.files;
    if (files && files.length > 0) {
      // Take only the first file
      const file = files[0];
      setSelectedFile(file);
      handleFileSelect(file);
    }
  };

  const handleFileInputChange = (e: React.ChangeEvent<HTMLInputElement>) => {
    const files = e.target.files;
    if (files && files.length > 0) {
      // Take only the first file
      const file = files[0];
      setSelectedFile(file);
      handleFileSelect(file);
    }
  };

  const handleFileClick = () => {
    fileInputRef.current?.click();
  };

  const handleFileSelect = async (file: File) => {
    // Check if file type is accepted
    if (!file.name.match(/\.(xlsx|xls|csv)$/i)) {
      setFileError('Invalid file format. Please upload Excel (.xlsx, .xls) or CSV (.csv) files.');
      return;
    }
    
    setFileError(null);
    
    try {
      const preview = await readFilePreview(file);
      setFilePreview(preview);
      
      // Auto-map columns based on column names - Updated for separate SKU/EAN
      const newMapping: Record<string, ProductField | ''> = {};
      preview.headers.forEach(header => {
        const lowerHeader = header.toLowerCase();
        
        if (lowerHeader === 'sku' || lowerHeader.includes('code') || lowerHeader.includes('codice')) {
          newMapping[header] = 'sku';
        } else if (lowerHeader === 'ean') {
          newMapping[header] = 'ean';
        } else if (lowerHeader.includes('minsan')) {
          newMapping[header] = 'minsan';
        } else if (lowerHeader.includes('name') || lowerHeader.includes('product') || lowerHeader.includes('descrizione')) {
          newMapping[header] = 'name';
        } else if (lowerHeader.includes('public') && lowerHeader.includes('price')) {
          newMapping[header] = 'price';
        } else if (lowerHeader.includes('stock') && lowerHeader.includes('quantity')) {
          newMapping[header] = 'stock';
        } else if (lowerHeader.includes('stock') && lowerHeader.includes('price')) {
          newMapping[header] = 'stockPrice';
        } else if (lowerHeader.includes('manufacturer') || lowerHeader.includes('brand')) {
          newMapping[header] = 'manufacturer';
        } else if (lowerHeader.includes('vat') || lowerHeader.includes('iva')) {
          newMapping[header] = 'vat';
        }
      });
      
      setMappedFields(newMapping);
      
      // Auto-advance to next step if we have a file
      if (selectedFile && activeStep === 0) {
        setActiveStep(1);
      }
      
    } catch (error) {
      console.error('Error reading file:', error);
      setFileError('Error reading file. Please check the file format.');
    }
  };

  const readFilePreview = (file: File): Promise<FilePreviewData> => {
    return new Promise((resolve, reject) => {
      const reader = new FileReader();
      
      reader.onload = (e) => {
        try {
          const data = e.target?.result;
          if (!data) {
            reject(new Error('No data found in file'));
            return;
          }
          
          let parsedData: any[] = [];
          let headers: string[] = [];
          let rows: string[][] = [];
          
          // Handle Excel file
          if (file.name.endsWith('.xlsx') || file.name.endsWith('.xls')) {
            const workbook = XLSX.read(data, { type: 'binary' });
            const firstSheetName = workbook.SheetNames[0];
            const worksheet = workbook.Sheets[firstSheetName];
            parsedData = XLSX.utils.sheet_to_json(worksheet);
            
            // Extract headers
            if (parsedData.length > 0) {
              headers = Object.keys(parsedData[0]);
              
              // Extract preview rows (up to 5)
              rows = parsedData.slice(0, 5).map(row => 
                headers.map(header => String(row[header] || ''))
              );
            }
          } 
          // Handle CSV file
          else if (file.name.endsWith('.csv')) {
            const csvData = data.toString();
            
            try {
              const workbook = XLSX.read(csvData, { type: 'string' });
              const firstSheetName = workbook.SheetNames[0];
              const worksheet = workbook.Sheets[firstSheetName];
              parsedData = XLSX.utils.sheet_to_json(worksheet);
              
              // Extract headers
              if (parsedData.length > 0) {
                headers = Object.keys(parsedData[0]);
                
                // Extract preview rows (up to 5)
                rows = parsedData.slice(0, 5).map(row => 
                  headers.map(header => String(row[header] || ''))
                );
              }
            } catch(xlsxError) {
              console.error("XLSX parsing failed:", xlsxError);
              
              // Fallback to manual CSV parsing
              try {
                const lines = csvData.split('\n');
                headers = lines[0].split(',').map(h => h.trim());
                
                // Extract preview rows (up to 5)
                rows = lines.slice(1, 6).map(line => 
                  line.split(',').map(cell => cell.trim())
                );
                
                // Parse all data
                parsedData = [];
                for(let i = 1; i < lines.length; i++) {
                  if(lines[i].trim() === '') continue;
                  
                  const values = lines[i].split(',');
                  const row: Record<string, string> = {};
                  
                  for(let j = 0; j < headers.length; j++) {
                    row[headers[j]] = values[j]?.trim() || '';
                  }
                  
                  parsedData.push(row);
                }
              } catch(fallbackError) {
                console.error("Fallback CSV parsing failed:", fallbackError);
                reject(new Error('Failed to parse CSV file'));
                return;
              }
            }
          }
          else {
            reject(new Error('Unsupported file format'));
            return;
          }
          
          if (parsedData.length === 0) {
            reject(new Error('No data found in file after parsing'));
            return;
          }
          
          resolve({
            headers,
            rows,
            rawData: parsedData
          });
        } catch (error) {
          console.error("File parsing error:", error);
          reject(new Error('Error parsing file'));
        }
      };
      
      reader.onerror = () => {
        reject(new Error('Error reading file'));
      };
      
      if (file.name.endsWith('.xlsx') || file.name.endsWith('.xls')) {
        reader.readAsBinaryString(file);
      } else {
        reader.readAsText(file);
      }
    });
  };

  // Helper to read complete file data (not just preview)
  const readFileData = (file: File): Promise<{headers: string[], rows: any[], rawData: any[]}> => {
    return new Promise((resolve, reject) => {
      const reader = new FileReader();
      
      reader.onload = (e) => {
        try {
          const data = e.target?.result;
          if (!data) {
            reject(new Error('No data found in file'));
            return;
          }
          
          let parsedData: any[] = [];
          let headers: string[] = [];
          let rows: any[][] = [];
          
          // Handle Excel file
          if (file.name.endsWith('.xlsx') || file.name.endsWith('.xls')) {
            const workbook = XLSX.read(data, { type: 'binary' });
            const firstSheetName = workbook.SheetNames[0];
            const worksheet = workbook.Sheets[firstSheetName];
            parsedData = XLSX.utils.sheet_to_json(worksheet);
            
            if (parsedData.length > 0) {
              headers = Object.keys(parsedData[0]);
              rows = parsedData.map(row => 
                headers.map(header => row[header] || '')
              );
            }
          } 
          // Handle CSV file
          else if (file.name.endsWith('.csv')) {
            const csvData = data.toString();
            
            try {
              const workbook = XLSX.read(csvData, { type: 'string' });
              const firstSheetName = workbook.SheetNames[0];
              const worksheet = workbook.Sheets[firstSheetName];
              parsedData = XLSX.utils.sheet_to_json(worksheet);
              
              if (parsedData.length > 0) {
                headers = Object.keys(parsedData[0]);
                rows = parsedData.map(row => 
                  headers.map(header => row[header] || '')
                );
              }
            } catch(xlsxError) {
              // Fallback to manual CSV parsing
              const lines = csvData.split('\n');
              headers = lines[0].split(',').map(h => h.trim());
              
              parsedData = [];
              rows = [];
              for(let i = 1; i < lines.length; i++) {
                if(lines[i].trim() === '') continue;
                
                const values = lines[i].split(',').map(v => v.trim());
                const row: Record<string, string> = {};
                
                for(let j = 0; j < headers.length; j++) {
                  row[headers[j]] = values[j] || '';
                }
                
                parsedData.push(row);
                rows.push(values);
              }
            }
          } else {
            reject(new Error('Unsupported file format'));
            return;
          }
          
          if (parsedData.length === 0) {
            reject(new Error('No data found in file after parsing'));
            return;
          }
          
          resolve({ headers, rows, rawData: parsedData });
        } catch (error) {
          console.error("File parsing error:", error);
          reject(new Error('Error parsing file'));
        }
      };
      
      reader.onerror = () => {
        reject(new Error('Error reading file'));
      };
      
      if (file.name.endsWith('.xlsx') || file.name.endsWith('.xls')) {
        reader.readAsBinaryString(file);
      } else {
        reader.readAsText(file);
      }
    });
  };

  // Transform file with API-compliant column names
  const transformFileWithCorrectColumns = async (file: File, columnMapping: ColumnMapping): Promise<File> => {
    try {
      console.log('🔄 Starting file transformation...', { fileName: file.name, mapping: columnMapping });
      
      // Read the original file data
      const fileData = await readFileData(file);
      
      // Create new headers with API-compliant names and track column mapping
      const newHeaders: string[] = [];
      const columnIndexMap: Record<number, string> = {}; // originalIndex -> newColumnName
      
      fileData.headers.forEach((originalHeader, index) => {
        const mappedField = columnMapping[originalHeader];
        if (mappedField && mappedField.trim() !== '') {
          newHeaders.push(mappedField);
          columnIndexMap[index] = mappedField;
        }
      });
      
      // Transform data rows using the raw data
      const newRows = fileData.rawData.map(originalRow => {
        const newRow: Record<string, any> = {};
        
        // Map each original column to new column name
        Object.entries(columnMapping).forEach(([originalHeader, newFieldName]) => {
          if (newFieldName && newFieldName.trim() !== '') {
            const value = originalRow[originalHeader];
            if (value !== undefined && value !== null && value !== '') {
              newRow[newFieldName] = value;
            }
          }
        });
        
        return newRow;
      });
      
      console.log('📊 Transformation complete:', {
        originalHeaders: fileData.headers,
        newHeaders: newHeaders,
        rowCount: newRows.length,
        sampleRow: newRows[0]
      });
      
      // Validate that we have the required API fields
      const requiredFields = ['sku', 'name', 'ean', 'vat', 'price'];
      const missingFields = requiredFields.filter(field => !newHeaders.includes(field));
      
      if (missingFields.length > 0) {
        console.warn('⚠️ Missing required API fields:', missingFields);
        console.log('💡 Available headers:', newHeaders);
        console.log('🔍 Original mapping:', columnMapping);
      }
      
      // Create new CSV content with semicolon separator (European format)
      const csvContent = [
        newHeaders.join(';'),
        ...newRows.map(row => 
          newHeaders.map(header => {
            let value = row[header] || '';
            
            // Convert decimal numbers from US format (19.9) to European format (19,9)
            if (typeof value === 'number' || (typeof value === 'string' && /^\d+\.?\d*$/.test(value))) {
              value = String(value).replace('.', ',');
            }
            
            // Handle empty values - leave empty instead of quotes
            if (value === '' || value === null || value === undefined) {
              return '';
            }
            
            // Escape values that contain semicolons, quotes, or newlines  
            if (typeof value === 'string' && (value.includes(';') || value.includes('"') || value.includes('\n'))) {
              return `"${value.replace(/"/g, '""')}"`;
            }
            
            return value;
          }).join(';')
        )
      ].join('\n');
      
      // Log CSV preview for debugging
      console.log('📝 Generated CSV preview (first 3 lines):');
      const csvLines = csvContent.split('\n');
      csvLines.slice(0, 3).forEach((line, idx) => {
        console.log(`Line ${idx}: ${line}`);
      });
      
      // Create new file with API-compliant structure with proper UTF-8 BOM
      // Add UTF-8 BOM to ensure proper encoding
      const BOM = '\uFEFF';
      const csvContentWithBOM = BOM + csvContent;
      
      const transformedFile = new File([csvContentWithBOM], `api_compliant_${file.name.replace(/\.(xlsx?|xls)$/, '.csv')}`, {
        type: 'text/csv;charset=utf-8'
      });
      
      console.log('✅ File transformation successful:', {
        originalSize: file.size,
        newSize: transformedFile.size,
        newFileName: transformedFile.name,
        columnMapping: columnMapping
      });
      
      return transformedFile;
    } catch (error) {
      console.error('❌ File transformation failed:', error);
      throw error;
    }
  };

  const handleFieldMapping = (header: string, field: ProductField | '') => {
    if (field === '') {
      // Remove mapping
      const newMapping = {...mappedFields};
      delete newMapping[header];
      setMappedFields(newMapping);
    } else {
      // Add or update mapping
      setMappedFields({
        ...mappedFields,
        [header]: field
      });
    }
  };

  const suggestMapping = () => {
    if (!filePreview) return;
    
    const newMapping: Record<string, ProductField | ''> = {};
    filePreview.headers.forEach(header => {
      const lowerHeader = header.toLowerCase().trim();
      
      if (lowerHeader === 'sku' || lowerHeader.includes('code') || lowerHeader.includes('codice')) {
        newMapping[header] = 'sku';
      } else if (lowerHeader === 'ean') {
        newMapping[header] = 'ean';
      } else if (lowerHeader.includes('minsan')) {
        newMapping[header] = 'minsan';
      } else if (lowerHeader.includes('name') || lowerHeader.includes('product') || lowerHeader.includes('descrizione')) {
        newMapping[header] = 'name';
      } else if (lowerHeader.includes('public') && lowerHeader.includes('price')) {
        newMapping[header] = 'price';
      } else if (lowerHeader.includes('stock') && lowerHeader.includes('quantity')) {
        newMapping[header] = 'stock';
      } else if (lowerHeader.includes('stock') && lowerHeader.includes('price')) {
        newMapping[header] = 'stockPrice';
      } else if (lowerHeader.includes('manufacturer') || lowerHeader.includes('brand')) {
        newMapping[header] = 'manufacturer';
      } else if (lowerHeader.includes('vat') || lowerHeader.includes('iva')) {
        newMapping[header] = 'vat';
      }
    });
    
    setMappedFields(newMapping);
  };

  const handleRemoveFile = () => {
    setSelectedFile(null);
        setFilePreview(null);
    setMappedFields({});
    setFileError(null);
    
    // Reset the input value to allow selecting the same file again
    if (fileInputRef.current) {
      fileInputRef.current.value = '';
    }
  };

  const handleImportProducts = async () => {
    if (!selectedFile) return;
    
    setIsProcessing(true);
    setProcessedProducts([]);
    setFileError(null);
    
    try {
<<<<<<< HEAD
<<<<<<< Updated upstream
=======
=======
>>>>>>> 9120cf64
      // Try new API-based upload with progress tracking (for single CSV or Excel files)
      if (selectedFile && selectedFile.name.match(/\.(csv|xlsx?|xls)$/i)) {
        console.log('🚀 Attempting API-based upload with progress tracking...');
        
        try {
          // Create column mapping from our mapped fields
          const columnMapping: ColumnMapping = {};
          Object.entries(mappedFields).forEach(([header, field]) => {
            if (field) {
              columnMapping[header] = field;
            }
          });
          
          console.log('📋 Column mapping:', columnMapping);
          
          // Transform file with correct column names that API expects
          const transformedFile = await transformFileWithCorrectColumns(selectedFile, columnMapping);
          console.log('🔄 File transformed with API-compliant column names');
          
          // Debug: Log transformed file details
          console.log('🔍 Transformed file ready for upload:');
          console.log('📏 File size:', transformedFile.size, 'bytes');
          console.log('📝 File type:', transformedFile.type);
          console.log('📁 File name:', transformedFile.name);
          
          // Use the properly transformed file directly
          const fileToUpload = transformedFile;
          
          console.log('📤 Uploading transformed file:', {
            name: fileToUpload.name,
            size: fileToUpload.size,
            type: fileToUpload.type
          });
          
          // File is already transformed with correct API headers: sku;name;ean;vat;price
          // No column mapping needed since headers match API expectations
          console.log('📋 File already has API-compliant headers - no mapping needed');
          
          const result = await uploadProductsCSV(fileToUpload, {});
          
          console.log('🔍 API Response received:', {
            result: result,
            hasUploadId: !!result.uploadId,
            uploadId: result.uploadId,
            success: result.success,
            error: result.error,
            message: result.message
          });
          
          // Check if API returned an error (even with 200 status)
          if (result.error || result.success === false) {
            console.error('❌ API returned error:', {
              error: result.error,
              success: result.success,
              message: result.message,
              reason: result.reason
            });
            throw new Error(result.message || result.reason || 'API upload failed');
          }
          
          // Check for uploadId in different possible formats
          const uploadId = result.uploadId || result.upload_id || result.id;
          
          if (uploadId) {
            console.log('📊 Upload ID received, starting progress tracking:', uploadId);
            uploadProgress.startPolling(uploadId);
            return; // Exit early, progress tracking will handle completion
          } else if (result.success && result.processedRows) {
            // API processed file immediately (synchronous processing)
            console.log('✅ File processed immediately by API:', {
              success: result.success,
              processedRows: result.processedRows,
              message: result.message
            });
            
            // Handle immediate processing completion
            setIsProcessing(false);
            handleCancel(); // Reset form and close
            return; // Exit early, processing complete
          } else {
            console.log('⏭️ No upload ID found, falling back to client-side processing. Reason:', {
              hasUploadId: !!result.uploadId,
              uploadId: result.uploadId,
              upload_id: result.upload_id,
              id: result.id,
              success: result.success,
              processedRows: result.processedRows,
              resultKeys: Object.keys(result),
              fullResult: result
            });
            // Continue to fallback logic below
          }
        } catch (apiError) {
          console.warn('⚠️ API upload failed, falling back to client-side processing:', apiError);
          // Continue to fallback logic below
        }
      }
      
      // Fallback: Original client-side processing
      console.log('🔄 Using client-side file processing...');
      let allProducts: ProductFormData[] = [];
      
<<<<<<< HEAD
>>>>>>> Stashed changes
=======
>>>>>>> 9120cf64
      // Process each file sequentially
      // Process single file
      if (selectedFile) {
        const file = selectedFile;
        
        // Skip unsupported file types
        if (!file.name.match(/\.(xlsx|xls|csv)$/i)) {
          setFileError('Unsupported file type. Please upload Excel or CSV files.');
          setIsProcessing(false);
          return;
        }
        
        try {
          // Process current file
          const preview = await readFilePreview(file);
          const products = processFileData(preview);
          
          if (products.length > 0) {
            allProducts = [...allProducts, ...products];
            setProcessedProducts(prev => [...prev, ...products]);
          }
        } catch (error) {
          console.error(`Error processing file ${file.name}:`, error);
        }
      }
      
      if (allProducts.length === 0) {
        setFileError('No valid products found in the files. Please check field mappings.');
        return;
      }
      
      // Add products individually if no bulk method provided
      if (!onAddMultipleProducts) {
        allProducts.forEach(product => {
          onAddProduct(product);
        });
      } else {
        // Use bulk import function if available
        onAddMultipleProducts(allProducts);
      }
      
      // Reset and close
      handleCancel();
    } catch (error) {
      console.error('Error processing files:', error);
      setFileError('Error processing products. Please check file formats and field mappings.');
    } finally {
      setIsProcessing(false);
    }
  };
  
  // Helper function to process a file's data
  const processFileData = (preview: FilePreviewData): ProductFormData[] => {
    const products: ProductFormData[] = [];
    
    // Process each row in the file
    preview.rawData.forEach(row => {
      // Create a new product with default values
      const newProduct: ProductFormData = { ...initialFormData };
      
      // Apply mapped fields
      Object.entries(mappedFields).forEach(([header, field]) => {
        if (!field) return; // Skip if field is empty string
        
        const value = row[header];
        
        if (value !== undefined && value !== null) {
          // Convert the value to the appropriate type
                    if (field === 'productCode' || field === 'sku' || field === 'ean' || field === 'minsan' ||
              field === 'name' || field === 'productName' || field === 'manufacturer') {
            newProduct[field] = String(value).trim();
          } else {
            // For numeric fields (price, publicPrice, stock, stockQuantity, stockPrice, vat), parse as float
            const numValue = parseFloat(String(value).replace(',', '.'));
            if (!isNaN(numValue)) {
              newProduct[field] = numValue;
            } else {
              newProduct[field] = 0; // Default to 0 for invalid numeric values
            }
          }
        }
      });
      
      // Validate the product has at least name and some kind of product identifier
      if ((newProduct.name || newProduct.productName) && (newProduct.productCode || newProduct.sku || newProduct.ean || newProduct.minsan)) {
        products.push(newProduct);
      }
    });
    
    return products;
  };

  const handleCancel = () => {
<<<<<<< HEAD
<<<<<<< Updated upstream
    setFormData(initialFormData);
    setErrors({});
    setSelectedFiles([]);
=======
=======
>>>>>>> 9120cf64
    // Stop any ongoing progress polling
    uploadProgress.stopPolling();
    
    setSelectedFile(null);
<<<<<<< HEAD
>>>>>>> Stashed changes
=======
>>>>>>> 9120cf64
    setFilePreview(null);
    setFileError(null);
    setMappedFields({});
    setProcessedProducts([]);
<<<<<<< HEAD
<<<<<<< Updated upstream
=======
    setIsProcessing(false);
    setActiveStep(0);
>>>>>>> Stashed changes
=======
    setIsProcessing(false);
    setActiveStep(0);
>>>>>>> 9120cf64
    onClose();
  };

  // Helper to get field selection options - Updated to match API expectations
  const getFieldOptions = () => {
    return [
      { value: '', label: 'Ignore this column' },
      { value: 'sku', label: 'SKU/Product Code' },
      { value: 'ean', label: 'EAN Code' },
      { value: 'minsan', label: 'MINSAN Code' },
      { value: 'name', label: 'Product Name' },
      { value: 'price', label: 'Price' },
      { value: 'stock', label: 'Stock Quantity' },
      { value: 'stockPrice', label: 'Stock Price' },
      { value: 'manufacturer', label: 'Manufacturer' },
      { value: 'vat', label: 'VAT %' },
      // Legacy fields for backward compatibility
      { value: 'productCode', label: 'Product Code (Legacy)' },
      { value: 'productName', label: 'Product Name (Legacy)' },
      { value: 'publicPrice', label: 'Public Price (Legacy)' },
      { value: 'stockQuantity', label: 'Stock Quantity (Legacy)' }
    ];
  };

  // Template for Excel/CSV file - Updated column names to match API
  const downloadTemplate = () => {
    const template: Record<string, string>[] = [
      {
        'sku': '935621793',
        'name': '5D Depuradren TÃ¨ alla Pesca Integratore Depurativo Drenante 500 ml',
        'ean': '8032628862878',
        'vat': '10',
        'price': '19,9'
      },
      {
        'sku': '909125460',
        'name': 'Acarostop Fodera Cuscino Antiacaro 50 x 80 cm',
        'ean': '',
        'vat': '22',
        'price': '39,9'
      },
      {
        'sku': '902603303',
        'name': 'Acidif Retard Integratore Per Apparato Urinario Mirtillo Rosso 30 Compresse',
        'ean': '8058341430071',
        'vat': '10',
        'price': '24,5'
      }
    ];
    
    // Create CSV content with semicolon separator (European format)
    const headers = ['sku', 'name', 'ean', 'vat', 'price'];
    const csvContent = [
      headers.join(';'),
      ...template.map(row => 
        headers.map(header => {
          const value = row[header] || '';
          // Escape values that contain semicolons, quotes, or newlines
          if (typeof value === 'string' && (value.includes(';') || value.includes('"') || value.includes('\n'))) {
            return `"${value.replace(/"/g, '""')}"`;
          }
          return value;
        }).join(';')
      )
    ].join('\n');
    
    // Create and download CSV file
    const blob = new Blob([csvContent], { type: 'text/csv;charset=utf-8' });
    const link = document.createElement('a');
    link.href = URL.createObjectURL(blob);
    link.download = 'product_import_template.csv';
    document.body.appendChild(link);
    link.click();
    document.body.removeChild(link);
    URL.revokeObjectURL(link.href);
  };

  return (
    <Dialog 
      open={open} 
      onClose={onClose}
      maxWidth="lg"
      fullWidth
      PaperProps={{
        sx: {
          borderRadius: 3,
          boxShadow: '0 20px 25px -5px rgba(0, 0, 0, 0.1), 0 10px 10px -5px rgba(0, 0, 0, 0.04)',
          overflow: 'hidden'
        }
      }}
    >
      <DialogTitle sx={{ 
        p: 3, 
        display: 'flex', 
        alignItems: 'center', 
        justifyContent: 'space-between',
        bgcolor: 'primary.main',
        color: 'primary.contrastText',
        borderBottom: '1px solid',
        borderColor: 'divider'
      }}>
        <Box sx={{ display: 'flex', alignItems: 'center', gap: 2 }}>
          <Typography variant="h5" component="div" sx={{ fontWeight: 600 }}>
          Add Products
        </Typography>
        </Box>
        <IconButton 
          onClick={handleCancel} 
          size="small"
          sx={{ 
            color: 'primary.contrastText',
            '&:hover': {
              bgcolor: 'rgba(255, 255, 255, 0.1)'
            }
          }}
        >
          <CloseIcon />
        </IconButton>
      </DialogTitle>
      
      {/* Stepper */}
      <Box sx={{ p: 2, bgcolor: 'grey.50' }}>
        <Stepper activeStep={activeStep} alternativeLabel>
          {steps.map((label) => (
            <Step key={label}>
              <StepLabel>{label}</StepLabel>
            </Step>
          ))}
        </Stepper>
      </Box>
      
      <DialogContent dividers sx={{ p: 0, bgcolor: 'background.paper' }}>
        <Box sx={{ p: 3 }}>
          {/* Step 0: Upload Files */}
          {activeStep === 0 && (
            <>
            <input
              ref={fileInputRef}
              type="file"
              accept=".xlsx,.xls,.csv"
              style={{ display: 'none' }}
              onChange={handleFileInputChange}
            />
            
            {/* File drop area */}
            <Box
              sx={{
                width: '100%',
                height: selectedFile === null ? 120 : 60,
                border: `2px dashed ${isDragging ? 'primary.main' : 'grey.300'}`,
                borderRadius: 2,
                display: 'flex',
                flexDirection: 'row',
                justifyContent: 'center',
                alignItems: 'center',
                backgroundColor: isDragging ? 'rgba(25, 118, 210, 0.04)' : 'grey.50',
                transition: 'all 0.2s ease-in-out',
                cursor: 'pointer',
                mb: 2,
                gap: 1
              }}
              onClick={handleFileClick}
              onDragEnter={handleDragEnter}
              onDragLeave={handleDragLeave}
              onDragOver={handleDragOver}
              onDrop={handleDrop}
            >
              <CloudUploadIcon sx={{ fontSize: selectedFile === null ? 32 : 20, color: 'grey.400' }} />
              <Typography variant="body2" sx={{ fontWeight: 500 }}>
                {selectedFile === null ? 'Drag & Drop file or click to select' : 'Replace file'}
              </Typography>
            </Box>
            
            {/* Selected file display */}
            {selectedFile && (
              <Box sx={{ mb: 2 }}>
                <Box sx={{ display: 'flex', alignItems: 'center', justifyContent: 'space-between', mb: 1 }}>
                  <Typography variant="subtitle2" sx={{ fontWeight: 600 }}>
                    Selected File
                </Typography>
              <Button
                variant="text"
                startIcon={<DownloadIcon />}
                onClick={downloadTemplate}
                size="small"
                    sx={{ textTransform: 'none', fontSize: '0.75rem' }}
              >
                    Template
              </Button>
            </Box>
                
                <Box sx={{ 
                  display: 'flex', 
                  alignItems: 'center', 
                  justifyContent: 'space-between',
                  p: 1.5,
                  border: '1px solid',
                  borderColor: 'divider',
                  borderRadius: 1,
                  bgcolor: 'background.paper'
                }}>
                  <Box sx={{ display: 'flex', alignItems: 'center', gap: 1, minWidth: 0, flex: 1 }}>
                    <FileCopyIcon color="primary" sx={{ fontSize: 16 }} />
                    <Box sx={{ minWidth: 0, flex: 1 }}>
                      <Typography variant="body2" sx={{ fontWeight: 500, overflow: 'hidden', textOverflow: 'ellipsis', whiteSpace: 'nowrap' }}>
                        {selectedFile.name}
                      </Typography>
                      <Typography variant="caption" color="text.secondary">
                        {(selectedFile.size / 1024).toFixed(2)} KB
                      </Typography>
                    </Box>
                  </Box>
                  <IconButton 
                    size="small" 
                    onClick={handleRemoveFile}
                    color="error"
                    sx={{ ml: 1 }}
                  >
                    <DeleteIcon sx={{ fontSize: 16 }} />
                  </IconButton>
                </Box>
              </Box>
            )}
            
            {/* File error message */}
            {fileError && (
              <Box sx={{ mb: 3, p: 2, bgcolor: 'error.light', color: 'error.contrastText', borderRadius: 1 }}>
                <Typography variant="body2">{fileError}</Typography>
              </Box>
            )}

            {/* Upload Progress Bar for API-based uploads */}
            <UploadProgressBar
              progress={uploadProgress.progress}
              isPolling={uploadProgress.isPolling}
              error={uploadProgress.error}
              onRetry={uploadProgress.retry}
              showDetails={true}
            />
            
            {/* Show file preview and column mapping for the selected file */}
            
            {/* Show processed products count if any */}
            {processedProducts.length > 0 && (
              <Box sx={{ mb: 3, p: 2, bgcolor: 'success.light', color: 'success.contrastText', borderRadius: 1 }}>
                <Typography variant="body2">
                  {processedProducts.length} valid products ready to import
                </Typography>
              </Box>
            )}
            
            {/* File format information and expected columns - same as before */}
            {!selectedFile && (
              <>
                <Divider sx={{ my: 3 }} />
                
                <Typography variant="subtitle2" gutterBottom>
                  Supported file formats:
                </Typography>
                <Box sx={{ display: 'flex', gap: 1, mb: 2 }}>
                  <Chip label="Excel (.xlsx)" size="small" />
                  <Chip label="Excel 97-2003 (.xls)" size="small" />
                  <Chip label="CSV (.csv)" size="small" />
                </Box>
                
                <Typography variant="subtitle2" gutterBottom>
                  Expected columns:
                </Typography>
                <TableContainer component={Paper} variant="outlined" sx={{ mb: 3 }}>
                  <Table size="small">
                    <TableHead>
                      <TableRow>
                        <TableCell>Column Name</TableCell>
                        <TableCell>Description</TableCell>
                      </TableRow>
                    </TableHead>
                    <TableBody>
                      <TableRow>
                        <TableCell>Product Code</TableCell>
                        <TableCell>EAN or other product code (required)</TableCell>
                      </TableRow>
                      <TableRow>
                        <TableCell>Product Name</TableCell>
                        <TableCell>Product name or description (required)</TableCell>
                      </TableRow>
                      <TableRow>
                        <TableCell>Public Price</TableCell>
                        <TableCell>Retail price (numeric)</TableCell>
                      </TableRow>
                      <TableRow>
                        <TableCell>Stock Quantity</TableCell>
                        <TableCell>Available inventory (numeric)</TableCell>
                      </TableRow>
                      <TableRow>
                        <TableCell>Stock Price</TableCell>
                        <TableCell>Acquisition price (numeric)</TableCell>
                      </TableRow>
                      <TableRow>
                        <TableCell>Manufacturer</TableCell>
                        <TableCell>Product brand or manufacturer</TableCell>
                      </TableRow>
                      <TableRow>
                        <TableCell>VAT</TableCell>
                        <TableCell>VAT percentage (numeric)</TableCell>
                      </TableRow>
                    </TableBody>
                  </Table>
                </TableContainer>
              </>
            )}
            </>
          )}

          {/* Step 1: Map Columns */}
          {activeStep === 1 && filePreview && (
            <>
              <Typography variant="h6" gutterBottom sx={{ display: 'flex', alignItems: 'center', gap: 1 }}>
                <SettingsIcon color="primary" />
                Map File Columns to Product Fields
              </Typography>
              <Typography variant="body2" color="text.secondary" sx={{ mb: 2 }}>
                Select which column in your file corresponds to each product field
              </Typography>
              
              <Box sx={{ display: 'flex', justifyContent: 'flex-end', mb: 2 }}>
                <Button
                  variant="outlined"
                  size="small"
                  onClick={suggestMapping}
                  sx={{ 
                    textTransform: 'none',
                    fontWeight: 500,
                    borderRadius: 2
                  }}
                >
                  Auto Suggest Mapping
                </Button>
              </Box>
              
              <TableContainer component={Paper} variant="outlined">
                <Table size="small">
                  <TableHead>
                    <TableRow>
                      <TableCell sx={{ fontWeight: 600 }}>File Column</TableCell>
                      <TableCell sx={{ fontWeight: 600 }}>Map To</TableCell>
                      <TableCell sx={{ fontWeight: 600 }}>Preview</TableCell>
                    </TableRow>
                  </TableHead>
                  <TableBody>
                    {filePreview.headers.map((header, index) => (
                      <TableRow key={index}>
                        <TableCell sx={{ fontWeight: 500 }}>{header}</TableCell>
                        <TableCell>
                          <select 
                            className="w-full p-1 border border-gray-300 rounded"
                            value={mappedFields[header] || ''}
                            onChange={(e) => handleFieldMapping(header, e.target.value as ProductField | '')}
                          >
                            {getFieldOptions().map(option => (
                              <option key={option.value} value={option.value}>{option.label}</option>
                            ))}
                          </select>
                        </TableCell>
                        <TableCell>
                          {filePreview.rows[0] && filePreview.rows[0][index] ? (
                            <Typography variant="body2" sx={{ maxWidth: 150, overflow: 'hidden', textOverflow: 'ellipsis' }}>
                              {filePreview.rows[0][index]}
                            </Typography>
                          ) : (
                            <Typography variant="body2" color="text.secondary">(empty)</Typography>
                          )}
                        </TableCell>
                      </TableRow>
                    ))}
                  </TableBody>
                </Table>
              </TableContainer>
            </>
          )}

          {/* Step 2: Preview & Import */}
          {activeStep === 2 && filePreview && (
            <>
              <Typography variant="h6" gutterBottom sx={{ display: 'flex', alignItems: 'center', gap: 1 }}>
                <VisibilityIcon color="primary" />
                Preview & Import Products
              </Typography>
              <Typography variant="body2" color="text.secondary" sx={{ mb: 3 }}>
                Review the mapped data and import your products
              </Typography>
              
              <TableContainer component={Paper} variant="outlined" sx={{ maxHeight: 400, mb: 3 }}>
                <Table size="small" stickyHeader>
                  <TableHead>
                    <TableRow>
                      {filePreview.headers.map((header, index) => (
                        <TableCell key={index} sx={{ fontWeight: 600 }}>
                          {mappedFields[header] ? `${header} → ${mappedFields[header]}` : header}
                        </TableCell>
                      ))}
                    </TableRow>
                  </TableHead>
                  <TableBody>
                    {filePreview.rows.slice(0, 10).map((row, rowIndex) => (
                      <TableRow key={rowIndex}>
                        {row.map((cell, cellIndex) => (
                          <TableCell key={cellIndex}>
                            {cell ? (
                              <Typography variant="body2" sx={{ maxWidth: 150, overflow: 'hidden', textOverflow: 'ellipsis' }}>
                                {cell}
                              </Typography>
                            ) : (
                              <Typography variant="body2" color="text.secondary">(empty)</Typography>
                            )}
                          </TableCell>
                        ))}
                      </TableRow>
                    ))}
                  </TableBody>
                </Table>
              </TableContainer>
              
              {filePreview.rows.length > 10 && (
                <Typography variant="body2" color="text.secondary" sx={{ textAlign: 'center', mb: 2 }}>
                  Showing first 10 rows of {filePreview.rows.length} total rows
                </Typography>
              )}
            </>
          )}
              </Box>
      </DialogContent>
      
      <DialogActions sx={{ 
        p: 2, 
        bgcolor: 'grey.50', 
        borderTop: '1px solid',
        borderColor: 'divider',
        gap: 2
      }}>
        <Button 
          onClick={handleCancel}
                  variant="outlined"
          sx={{ 
            borderRadius: 2,
            textTransform: 'none',
            fontWeight: 500,
            px: 3
          }}
        >
          Cancel
        </Button>
        
        {activeStep > 0 && (
          <Button 
            onClick={handleBack}
                  variant="outlined"
            sx={{ 
              borderRadius: 2,
              textTransform: 'none',
              fontWeight: 500,
              px: 3
            }}
          >
            Back
          </Button>
        )}
        
        {activeStep < 2 ? (
          <Button 
            variant="contained" 
            color="primary"
            onClick={handleNext}
            disabled={!canProceed()}
            sx={{ 
              borderRadius: 2,
              textTransform: 'none',
              fontWeight: 600,
              px: 4,
              py: 1.5,
              boxShadow: 'none',
              '&:hover': {
                boxShadow: '0 4px 12px rgba(0, 0, 0, 0.15)'
              }
            }}
          >
            {activeStep === 0 ? 'Next: Map Columns' : 'Next: Preview & Import'}
          </Button>
        ) : (
          <Button 
            variant="contained" 
            color="primary"
            onClick={handleImportProducts}
            disabled={isProcessing || !selectedFile || Object.keys(mappedFields).length === 0}
            sx={{ 
              borderRadius: 2,
              textTransform: 'none',
              fontWeight: 600,
              px: 4,
              py: 1.5,
              boxShadow: 'none',
              '&:hover': {
                boxShadow: '0 4px 12px rgba(0, 0, 0, 0.15)'
              }
            }}
          >
            {isProcessing ? 'Processing...' : 'Import Products'}
          </Button>
        )}
      </DialogActions>
    </Dialog>
  );
};

export default AddProductModal; <|MERGE_RESOLUTION|>--- conflicted
+++ resolved
@@ -32,18 +32,9 @@
   Visibility as VisibilityIcon
 } from '@mui/icons-material';
 import * as XLSX from 'xlsx';
-<<<<<<< HEAD
-<<<<<<< Updated upstream
-=======
 import { uploadProductsCSV, ColumnMapping } from '../../../utils/api';
 import { useUploadProgress } from '../../../hooks/useUploadProgress';
 import UploadProgressBar from '../../common/atoms/UploadProgressBar';
->>>>>>> Stashed changes
-=======
-import { uploadProductsCSV, ColumnMapping } from '../../../utils/api';
-import { useUploadProgress } from '../../../hooks/useUploadProgress';
-import UploadProgressBar from '../../common/atoms/UploadProgressBar';
->>>>>>> 9120cf64
 
 export interface ProductFormData {
   productCode: string; // Keep for backward compatibility 
@@ -109,7 +100,6 @@
   const [isProcessing, setIsProcessing] = useState(false);
   const [processedProducts, setProcessedProducts] = useState<ProductFormData[]>([]);
   const [activeStep, setActiveStep] = useState(0);
-<<<<<<< HEAD
   
   // Stepper configuration
   const steps = ['Upload Files', 'Map Columns', 'Preview & Import'];
@@ -136,74 +126,6 @@
   // References
   const fileInputRef = useRef<HTMLInputElement>(null);
 
-<<<<<<< Updated upstream
-  // Handle tab changes
-  const handleTabChange = (event: React.SyntheticEvent, newValue: number) => {
-    setActiveTab(newValue);
-  };
-
-  // Single product form handlers
-  const handleChange = (field: keyof ProductFormData) => (event: React.ChangeEvent<HTMLInputElement>) => {
-    const value = field === 'productCode' || field === 'productName' || field === 'manufacturer'
-      ? event.target.value 
-      : parseFloat(event.target.value);
-    
-    setFormData(prev => ({
-      ...prev,
-      [field]: value
-    }));
-
-    // Clear error when field is changed
-    if (errors[field]) {
-      setErrors(prev => ({
-        ...prev,
-        [field]: undefined
-      }));
-=======
-  
-  // Stepper configuration
-  const steps = ['Upload Files', 'Map Columns', 'Preview & Import'];
-  
-  // Step navigation handlers
-  const handleNext = () => {
-    if (activeStep === 0 && selectedFile) {
-      setActiveStep(1);
-    } else if (activeStep === 1 && Object.keys(mappedFields).length > 0) {
-      setActiveStep(2);
->>>>>>> 9120cf64
-    }
-  };
-  
-  const handleBack = () => {
-    setActiveStep(activeStep - 1);
-  };
-  
-  const canProceed = () => {
-    if (activeStep === 0) return selectedFile !== null;
-    if (activeStep === 1) return Object.keys(mappedFields).filter(key => mappedFields[key]).length > 0;
-    return true;
-  };
-  
-  // References
-  const fileInputRef = useRef<HTMLInputElement>(null);
-
-  // Upload progress tracking for bulk import (optional)
-  const uploadProgress = useUploadProgress({
-    onComplete: (result) => {
-      console.log('📊 Bulk import completed via progress tracking:', result);
-      setIsProcessing(false);
-      
-      // Reset form and close
-      handleCancel();
-    },
-    onError: (error) => {
-      console.error('📊 Bulk import progress error:', error);
-      setIsProcessing(false);
-      setFileError(error.message);
-    }
-<<<<<<< HEAD
-  };
-=======
   // Upload progress tracking for bulk import (optional)
   const uploadProgress = useUploadProgress({
     onComplete: (result) => {
@@ -219,10 +141,6 @@
       setFileError(error.message);
     }
   });
->>>>>>> Stashed changes
-=======
-  });
->>>>>>> 9120cf64
 
   // File upload handlers
   const handleDragEnter = (e: React.DragEvent<HTMLDivElement>) => {
@@ -715,11 +633,6 @@
     setFileError(null);
     
     try {
-<<<<<<< HEAD
-<<<<<<< Updated upstream
-=======
-=======
->>>>>>> 9120cf64
       // Try new API-based upload with progress tracking (for single CSV or Excel files)
       if (selectedFile && selectedFile.name.match(/\.(csv|xlsx?|xls)$/i)) {
         console.log('🚀 Attempting API-based upload with progress tracking...');
@@ -822,10 +735,6 @@
       console.log('🔄 Using client-side file processing...');
       let allProducts: ProductFormData[] = [];
       
-<<<<<<< HEAD
->>>>>>> Stashed changes
-=======
->>>>>>> 9120cf64
       // Process each file sequentially
       // Process single file
       if (selectedFile) {
@@ -919,36 +828,16 @@
   };
 
   const handleCancel = () => {
-<<<<<<< HEAD
-<<<<<<< Updated upstream
-    setFormData(initialFormData);
-    setErrors({});
-    setSelectedFiles([]);
-=======
-=======
->>>>>>> 9120cf64
     // Stop any ongoing progress polling
     uploadProgress.stopPolling();
     
     setSelectedFile(null);
-<<<<<<< HEAD
->>>>>>> Stashed changes
-=======
->>>>>>> 9120cf64
     setFilePreview(null);
     setFileError(null);
     setMappedFields({});
     setProcessedProducts([]);
-<<<<<<< HEAD
-<<<<<<< Updated upstream
-=======
     setIsProcessing(false);
     setActiveStep(0);
->>>>>>> Stashed changes
-=======
-    setIsProcessing(false);
-    setActiveStep(0);
->>>>>>> 9120cf64
     onClose();
   };
 
